// <Inst.h> -*- C++ -*-

#pragma once

#include "sparta/memory/AddressTypes.hpp"
#include "sparta/resources/Scoreboard.hpp"
#include "sparta/resources/Queue.hpp"
#include "sparta/pairs/SpartaKeyPairs.hpp"
#include "sparta/simulation/State.hpp"
#include "sparta/utils/SpartaSharedPointer.hpp"
#include "sparta/utils/SpartaSharedPointerAllocator.hpp"
#include "mavis/OpcodeInfo.h"

#include "stf-inc/stf_inst_reader.hpp"

#include "InstArchInfo.hpp"
#include "CoreTypes.hpp"
#include "MiscUtils.hpp"

#include <cstdlib>
#include <ostream>
#include <map>
#include <variant>

namespace olympia
{
    /*!
     * \class Inst
     * \brief Example instruction that flows through the example/CoreModel
     */

    // Forward declaration of the Pair Definition class is must as we are friending it.
    class InstPairDef;

    class Inst
    {
      public:
        class RenameData
        {
          public:
            // A register consists of its value and its register file.
            struct Reg
            {
                uint32_t val = 0;
                core_types::RegFile rf = core_types::RegFile::RF_INVALID;
                mavis::InstMetaData::OperandFieldID field_id =
                    mavis::InstMetaData::OperandFieldID::NONE;
                bool is_x0 = false;
            };

            using RegList = std::vector<Reg>;

            void setOriginalDestination(const Reg & destination) { original_dest_ = destination; }

            void setDestination(const Reg & destination) { dest_ = destination; }

            void setDataReg(const Reg & data_reg) { data_reg_ = data_reg; }

            void setSource(const Reg & source) { src_.emplace_back(source); }

            const RegList & getSourceList() const { return src_; }

            const Reg & getOriginalDestination() const { return original_dest_; }

            const Reg & getDestination() const { return dest_; }

            const Reg & getDataReg() const { return data_reg_; }

          private:
            Reg original_dest_;
            Reg dest_;
            RegList src_;
            Reg data_reg_;
        };

        // Used by Mavis
        using PtrType = sparta::SpartaSharedPointer<Inst>;

        // The modeler needs to alias a type called
        // "SpartaPairDefinitionType" to the Pair Definition class of
        // itself
        using SpartaPairDefinitionType = InstPairDef;

        enum class Status : std::uint16_t
        {
            BEFORE_FETCH = 0,
            __FIRST = BEFORE_FETCH,
            FETCHED,
            DECODED,
            RENAMED,
            DISPATCHED,
            SCHEDULED,
            COMPLETED,
            RETIRED,
            FLUSHED,
            __LAST
        };

        /*!
         * \brief Construct an Instruction
         * \param opcode_info    Mavis Opcode information
         * \param inst_arch_info Pointer to the static data of instruction
         * \param clk            Core clock
         *
         * Called by Mavis when an opcode is decoded to a particular
         * instruction.
         */
        Inst(const mavis::OpcodeInfo::PtrType & opcode_info,
             const InstArchInfo::PtrType & inst_arch_info, const sparta::Clock* clk);

        // This is needed by Mavis as an optimization.  Try NOT to
        // implement it and let the compiler do it for us for speed.
        Inst(const Inst & other) = default;

        const Status & getStatus() const { return status_state_; }

        bool getCompletedStatus() const { return getStatus() == olympia::Inst::Status::COMPLETED; }

        bool getFlushedStatus() const { return getStatus() == olympia::Inst::Status::FLUSHED; }

        void setStatus(Status status)
        {
            sparta_assert(status_state_ != status,
                          "Status being set twice to the same value: " << status << " " << *this);
            sparta_assert(status > status_state_, "Cannot go backwards in status.  Current: "
                                                      << status_state_ << " New: " << status
                                                      << *this);
            status_state_ = status;
            if (getStatus() == Status::COMPLETED)
            {
                if (ev_retire_ != 0)
                {
                    ev_retire_->schedule();
                }
            }
        }

        InstArchInfo::TargetPipe getPipe() const { return inst_arch_info_->getTargetPipe(); }

        // ROB handling -- mark this instruction as the oldest in the machine
        void setOldest(bool oldest, sparta::Scheduleable* rob_retire_event)
        {
            ev_retire_ = rob_retire_event;
            is_oldest_ = oldest;
        }

        bool isMarkedOldest() const { return is_oldest_; }

        // Rewind iterator used for going back in program simulation after flushes
        template <typename T> void setRewindIterator(T iter) { rewind_iter_ = iter; }

        template <typename T> T getRewindIterator() const { return std::get<T>(rewind_iter_); }

        // Set the instructions unique ID.  This ID in constantly
        // incremented and does not repeat.  The same instruction in a
        // trace can have different unique IDs (due to flushing)
        void setUniqueID(uint64_t uid) { unique_id_ = uid; }

        uint64_t getUniqueID() const { return unique_id_; }

        // Set the instruction's Program ID.  This ID is specific to
        // an instruction's retire pointer.  The same instruction in a
        // trace will have the same program ID (as compared to
        // UniqueID).
        void setProgramID(uint64_t prog_id) { program_id_ = prog_id; }

        uint64_t getProgramID() const { return program_id_; }

        // Set the instruction's PC
        void setPC(sparta::memory::addr_t inst_pc) { inst_pc_ = inst_pc; }

        sparta::memory::addr_t getPC() const { return inst_pc_; }

        // Set the instruction's target PC (branch target or load/store target)
        void setTargetVAddr(sparta::memory::addr_t target_vaddr) { target_vaddr_ = target_vaddr; }

        sparta::memory::addr_t getTargetVAddr() const { return target_vaddr_; }

        // Branch instruction was taken (always set for JAL/JALR)
        void setTakenBranch(bool taken) { is_taken_branch_ = taken; }

        // Is this branch instruction mispredicted?
        bool isMispredicted()  const { return is_mispredicted_; }
        void setMispredicted()       { is_mispredicted_ = true; }

        // TBD -- add branch prediction
        void setSpeculative(bool spec) { is_speculative_ = spec; }

        // Last instruction within the cache block fetched from the ICache
        void setLastInFetchBlock(bool last) { last_in_fetch_block_ = last; }
        bool isLastInFetchBlock() const { return last_in_fetch_block_; }

        // Opcode information
        std::string getMnemonic() const { return opcode_info_->getMnemonic(); }

        std::string getDisasm() const { return opcode_info_->dasmString(); }

        uint32_t getOpCode() const { return static_cast<uint32_t>(opcode_info_->getOpcode()); }

        // Operand information
        using OpInfoList = mavis::DecodedInstructionInfo::OpInfoList;

        const OpInfoList & getSourceOpInfoList() const
        {
            return opcode_info_->getSourceOpInfoList();
        }

        const OpInfoList & getDestOpInfoList() const { return opcode_info_->getDestOpInfoList(); }

        // Static instruction information
        bool isStoreInst() const { return is_store_; }

        bool isLoadStoreInst() const { return inst_arch_info_->isLoadStore(); }

        uint32_t getExecuteTime() const { return inst_arch_info_->getExecutionTime(); }

        uint64_t getRAdr() const { return target_vaddr_ | 0x8000000; } // faked

        bool isSpeculative() const { return is_speculative_; }

        bool isTransfer() const { return is_transfer_; }

        bool isTakenBranch() const { return is_taken_branch_; }

        bool isBranch() const { return is_branch_; }

        bool isCondBranch() const { return is_condbranch_; }

        bool isCall() const { return is_call_; }

        bool isReturn() const { return is_return_; }

        void setCoF(const bool &cof) { is_cof_ = cof; }
        bool isCoF() const { return is_cof_; }

        // Rename information
        core_types::RegisterBitMask & getSrcRegisterBitMask(const core_types::RegFile rf)
        {
            return src_reg_bit_masks_[rf];
        }

        core_types::RegisterBitMask & getDestRegisterBitMask(const core_types::RegFile rf)
        {
            return dest_reg_bit_masks_[rf];
        }

        core_types::RegisterBitMask & getDataRegisterBitMask(const core_types::RegFile rf)
        {
            return store_data_mask_[rf];
        }

        const core_types::RegisterBitMask &
        getSrcRegisterBitMask(const core_types::RegFile rf) const
        {
            return src_reg_bit_masks_[rf];
        }

        const core_types::RegisterBitMask &
        getDestRegisterBitMask(const core_types::RegFile rf) const
        {
            return dest_reg_bit_masks_[rf];
        }

        const core_types::RegisterBitMask &
        getDataRegisterBitMask(const core_types::RegFile rf) const
        {
            return store_data_mask_[rf];
        }

        RenameData & getRenameData() { return rename_data; }

        const RenameData & getRenameData() const { return rename_data; }

      private:
        mavis::OpcodeInfo::PtrType opcode_info_;
        InstArchInfo::PtrType inst_arch_info_;

        sparta::memory::addr_t inst_pc_ = 0; // Instruction's PC
        sparta::memory::addr_t target_vaddr_ =
            0; // Instruction's Target PC (for branches, loads/stores)
        bool is_oldest_ = false;
        uint64_t unique_id_ = 0;      // Supplied by Fetch
        uint64_t program_id_ = 0;     // Supplied by a trace Reader or execution backend
        bool is_speculative_ = false; // Is this instruction soon to be flushed?
        const bool is_store_;
        const bool is_transfer_; // Is this a transfer instruction (F2I/I2F)
        const bool is_branch_;
        const bool is_condbranch_;
        const bool is_call_;
        const bool is_return_;
<<<<<<< HEAD
        bool is_cof_ = false;  // Is change of flow

=======
        // Is this instruction a change of flow?
        bool is_cof_ = false;
>>>>>>> 58a9f4c0
        // Did this instruction mispredict?
        bool is_mispredicted_ = false;
        bool is_taken_branch_ = false;
        bool last_in_fetch_block_ = false; // This is the last instruction in the fetch block
        sparta::Scheduleable* ev_retire_ = nullptr;
        Status status_state_;

        using JSONIterator = uint64_t;
        using RewindIterator = std::variant<stf::STFInstReader::iterator, JSONIterator>;
        RewindIterator rewind_iter_;

        // Rename information
        using RegisterBitMaskArray =
            std::array<core_types::RegisterBitMask, core_types::RegFile::N_REGFILES>;
        RegisterBitMaskArray src_reg_bit_masks_;
        RegisterBitMaskArray dest_reg_bit_masks_;
        RegisterBitMaskArray store_data_mask_;
        RenameData rename_data;
    };

    using InstPtr = Inst::PtrType;
    using InstQueue = sparta::Queue<InstPtr>;

    inline std::ostream & operator<<(std::ostream & os, const Inst::Status & status)
    {
        switch (status)
        {
        case Inst::Status::BEFORE_FETCH:
            os << "BEFORE_FETCH";
            break;
        case Inst::Status::FETCHED:
            os << "FETCHED";
            break;
        case Inst::Status::DECODED:
            os << "DECODED";
            break;
        case Inst::Status::RENAMED:
            os << "RENAMED";
            break;
        case Inst::Status::DISPATCHED:
            os << "DISPATCHED";
            break;
        case Inst::Status::SCHEDULED:
            os << "SCHEDULED";
            break;
        case Inst::Status::COMPLETED:
            os << "COMPLETED";
            break;
        case Inst::Status::RETIRED:
            os << "RETIRED";
            break;
        case Inst::Status::FLUSHED:
            os << "FLUSHED";
            break;
        case Inst::Status::__LAST:
            throw sparta::SpartaException("__LAST cannot be a valid enum state.");
        }
        return os;
    }

    inline std::ostream & operator<<(std::ostream & os, const Inst & inst)
    {
        os << "uid: " << inst.getUniqueID() << " " << std::setw(10) << inst.getStatus() << " "
           << std::hex << inst.getPC() << std::dec << " pid: " << inst.getProgramID() << " '"
           << inst.getDisasm() << "' ";
        return os;
    }

    inline std::ostream & operator<<(std::ostream & os, const InstPtr & inst)
    {
        os << *inst;
        return os;
    }

    /*!
     * \class InstPairDef
     * \brief Pair Definition class of the instruction that flows through the Olympia
     *
     * This is the definition of the PairDefinition class of Inst.
     * It's mostly used for pipeline collection (-z option).  This
     * PairDefinition class could be named anything but it needs to
     * inherit publicly from sparta::PairDefinition templatized on the
     * actual class Inst.
     */
    class InstPairDef : public sparta::PairDefinition<Inst>
    {
      public:
        // The SPARTA_ADDPAIRs APIs must be called during the construction of the PairDefinition
        // class
        InstPairDef() : PairDefinition<Inst>() { SPARTA_INVOKE_PAIRS(Inst); }
        SPARTA_REGISTER_PAIRS(SPARTA_ADDPAIR("DID",
                                             &Inst::getUniqueID), // Used by Argos to color code
                              SPARTA_ADDPAIR("uid", &Inst::getUniqueID),
                              SPARTA_ADDPAIR("mnemonic", &Inst::getMnemonic),
                              SPARTA_ADDPAIR("complete", &Inst::getCompletedStatus),
                              SPARTA_ADDPAIR("pipe", &Inst::getPipe),
                              SPARTA_ADDPAIR("latency", &Inst::getExecuteTime),
                              SPARTA_ADDPAIR("raddr", &Inst::getRAdr, std::ios::hex),
                              SPARTA_ADDPAIR("tgt_vaddr", &Inst::getTargetVAddr, std::ios::hex))
    };

    /*!
     * \class PEventPairs
     * \brief Pair Definitions for pevents
     */
    class InstPEventPairs : public sparta::PairDefinition<Inst>
    {
      public:
        using TypeCollected = Inst;

        InstPEventPairs() : sparta::PairDefinition<Inst>()
        {
            addPEventsPair("uid", &Inst::getUniqueID);
            addPEventsPair("pc", &Inst::getPC, std::ios::hex);
        }
    };

    // Instruction allocators
    using InstAllocator = sparta::SpartaSharedPointerAllocator<Inst>;
    using InstArchInfoAllocator = sparta::SpartaSharedPointerAllocator<InstArchInfo>;
} // namespace olympia<|MERGE_RESOLUTION|>--- conflicted
+++ resolved
@@ -288,13 +288,8 @@
         const bool is_condbranch_;
         const bool is_call_;
         const bool is_return_;
-<<<<<<< HEAD
-        bool is_cof_ = false;  // Is change of flow
-
-=======
         // Is this instruction a change of flow?
         bool is_cof_ = false;
->>>>>>> 58a9f4c0
         // Did this instruction mispredict?
         bool is_mispredicted_ = false;
         bool is_taken_branch_ = false;
